--- conflicted
+++ resolved
@@ -46,19 +46,10 @@
 	@echo "\nmaking clean"
 	@echo "  Nothing to remove.";
 	
-<<<<<<< HEAD
-=======
-
->>>>>>> bc8b34a8
 .PHONY: help
 help:
 	@echo "possible make targets: ";
 	@echo "  make help - Shows this message";
 	@echo "  make - Builds all dependencies, but does not run this program";
 	@echo "  make run - Runs this program";
-	@echo "  make clean - Removes build artifacts created by this Makefile";
-<<<<<<< HEAD
-=======
-
-
->>>>>>> bc8b34a8
+	@echo "  make clean - Removes build artifacts created by this Makefile";